from __future__ import unicode_literals

from django.db import models
from django.db.models.fields import FieldDoesNotExist, DateField


def get_obj_id(obj):
    obj_id = obj

    if isinstance(obj, models.Model):
        obj_id = obj.pk

    return obj_id


def get_prepopulated_value(instance, populate_from):
    """
    Returns preliminary value based on `populate_from`.
    """
    if hasattr(populate_from, "__call__"):
        return populate_from(instance)

    attr = getattr(instance, populate_from)
    return callable(attr) and attr() or attr


def crop_slug(slug, max_length):
    if max_length < len(slug):
        return slug[:max_length]

    return slug


<<<<<<< HEAD
def generate_unique_slug(field, instance, slug, manager):
=======
def generate_unique_slug(qs, instance, slug, max_length, field_name, index_sep):
>>>>>>> e36c9222
    """
    Generates unique slug by adding a number to given value until no model
    instance can be found with such slug. If ``unique_with`` (a tuple of field
    names) was specified for the field, all these fields are included together
    in the query when looking for a "rival" model instance.
    """

    original_slug = slug = crop_slug(slug, field.max_length)

    default_lookups = tuple(get_uniqueness_lookups(field, instance, field.unique_with))

    index = 1

    if not manager:
        manager = field.model._default_manager

    # keep changing the slug until it is unique
    while True:
        # find instances with same slug
        lookups = dict(default_lookups, slugs__slug=slug)
        rivals = manager.filter(**lookups).exclude(pk=instance.pk)

        if not rivals:
            # the slug is unique, no model uses it
            return slug

        # the slug is not unique; change once more
        index += 1

        # ensure the resulting string is not too long
        tail_length = len(field.index_sep) + len(str(index))
        combined_length = len(original_slug) + tail_length
<<<<<<< HEAD
        if field.max_length < combined_length:
            original_slug = original_slug[:field.max_length - tail_length]

        # re-generate the slug
        data = dict(slug=original_slug,
                    sep=field.index_sep,
                    index=index)
=======
        if max_length < combined_length:
            original_slug = original_slug[: max_length - tail_length]

        # re-generate the slug
        data = dict(slug=original_slug, sep=index_sep, index=index)
>>>>>>> e36c9222

        slug = "%(slug)s%(sep)s%(index)d" % data

    return slug

def get_uniqueness_lookups(field, instance, unique_with):
    """
    Returns a dict'able tuple of lookups to ensure uniqueness of a slug.
    """
    for original_lookup_name in unique_with:
        if '__' in original_lookup_name:
            field_name, inner_lookup = original_lookup_name.split('__', 1)
        else:
            field_name, inner_lookup = original_lookup_name, None

        try:
            other_field = instance._meta.get_field(field_name)
        except FieldDoesNotExist:
            raise ValueError('Could not find attribute %s.%s referenced'
                             ' by %s.%s (see constraint `unique_with`)'
                             % (instance._meta.object_name, field_name,
                                instance._meta.object_name, field.name))

        if field == other_field:
            raise ValueError('Attribute %s.%s references itself in `unique_with`.'
                             ' Please use "unique=True" for this case.'
                             % (instance._meta.object_name, field_name))

        value = getattr(instance, field_name)
        if not value and not other_field.blank:
            raise ValueError('Could not check uniqueness of %s.%s with'
                             ' respect to %s.%s because the latter is empty.'
                             ' Please ensure that "%s" is declared *after*'
                             ' all fields listed in unique_with.'
                             % (instance._meta.object_name, field.name,
                                instance._meta.object_name, field_name,
                                field.name))
        if isinstance(other_field, DateField):    # DateTimeField is a DateField subclass
            inner_lookup = inner_lookup or 'day'

            if '__' in inner_lookup:
                raise ValueError('The `unique_with` constraint in %s.%s'
                                 ' is set to "%s", but AutoSlugField only'
                                 ' accepts one level of nesting for dates'
                                 ' (e.g. "date__month").'
                                 % (instance._meta.object_name, field.name,
                                    original_lookup_name))

            parts = ['year', 'month', 'day']
            try:
                granularity = parts.index(inner_lookup) + 1
            except ValueError:
                raise ValueError('expected one of %s, got "%s" in "%s"'
                                    % (parts, inner_lookup, original_lookup_name))
            else:
                for part in parts[:granularity]:
                    lookup = '%s__%s' % (field_name, part)
                    yield lookup, getattr(value, part)
        else:
            # TODO: this part should be documented as it involves recursion
            if inner_lookup:
                if not hasattr(value, '_meta'):
                    raise ValueError('Could not resolve lookup "%s" in `unique_with` of %s.%s'
                                     % (original_lookup_name, instance._meta.object_name, field.name))
                for inner_name, inner_value in get_uniqueness_lookups(field, value, [inner_lookup]):
                    yield original_lookup_name, inner_value
            else:
                yield field_name, value<|MERGE_RESOLUTION|>--- conflicted
+++ resolved
@@ -31,11 +31,7 @@
     return slug
 
 
-<<<<<<< HEAD
 def generate_unique_slug(field, instance, slug, manager):
-=======
-def generate_unique_slug(qs, instance, slug, max_length, field_name, index_sep):
->>>>>>> e36c9222
     """
     Generates unique slug by adding a number to given value until no model
     instance can be found with such slug. If ``unique_with`` (a tuple of field
@@ -68,21 +64,11 @@
         # ensure the resulting string is not too long
         tail_length = len(field.index_sep) + len(str(index))
         combined_length = len(original_slug) + tail_length
-<<<<<<< HEAD
         if field.max_length < combined_length:
-            original_slug = original_slug[:field.max_length - tail_length]
+            original_slug = original_slug[: field.max_length - tail_length]
 
         # re-generate the slug
-        data = dict(slug=original_slug,
-                    sep=field.index_sep,
-                    index=index)
-=======
-        if max_length < combined_length:
-            original_slug = original_slug[: max_length - tail_length]
-
-        # re-generate the slug
-        data = dict(slug=original_slug, sep=index_sep, index=index)
->>>>>>> e36c9222
+        data = dict(slug=original_slug, sep=field.index_sep, index=index)
 
         slug = "%(slug)s%(sep)s%(index)d" % data
 
