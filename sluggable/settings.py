from django.conf import settings

# use custom slugifying function if any
slugify = getattr(settings, "SLUGGABLE_SLUGIFY_FUNCTION", None)

if not slugify:
    try:
<<<<<<< HEAD
        # python-slugify or awesome-slugify by preference
        from slugify import slugify
=======
        # i18n-friendly approach
        from unidecode import unidecode

        slugify = lambda s: unidecode(s).replace(" ", "-")
>>>>>>> e36c9222
    except ImportError:
        try:
            # i18n-friendly approach, but doesn't downcase, collapse whitespace, etc.
            from unidecode import unidecode
            slugify = lambda s: unidecode(s).replace(' ', '-')
        except ImportError:
<<<<<<< HEAD
            try:
                # Cyrillic transliteration (primarily Russian)
                from pytils.translit import slugify
            except ImportError:
                # fall back to Django's default method
                slugify = 'django.template.defaultfilters.slugify'
=======
            # fall back to Django's default method
            slugify = "django.template.defaultfilters.slugify"
>>>>>>> e36c9222

# find callable by string
if isinstance(slugify, str):
    try:
        from django.core.urlresolvers import get_callable
    except ImportError:
        from django.urls.resolvers import get_callable

    slugify = get_callable(slugify)


SLUGGABLE_SEPARATOR = getattr(settings, "SLUGGABLE_SEPARATOR", "-")

SLUGGABLE_CASE_SENSITIVE = getattr(settings, "SLUGGABLE_CASE_SENSITIVE", False)<|MERGE_RESOLUTION|>--- conflicted
+++ resolved
@@ -5,32 +5,20 @@
 
 if not slugify:
     try:
-<<<<<<< HEAD
         # python-slugify or awesome-slugify by preference
         from slugify import slugify
-=======
-        # i18n-friendly approach
-        from unidecode import unidecode
-
-        slugify = lambda s: unidecode(s).replace(" ", "-")
->>>>>>> e36c9222
     except ImportError:
         try:
             # i18n-friendly approach, but doesn't downcase, collapse whitespace, etc.
             from unidecode import unidecode
-            slugify = lambda s: unidecode(s).replace(' ', '-')
+            slugify = lambda s: unidecode(s).replace(" ", "-")
         except ImportError:
-<<<<<<< HEAD
             try:
                 # Cyrillic transliteration (primarily Russian)
                 from pytils.translit import slugify
             except ImportError:
                 # fall back to Django's default method
-                slugify = 'django.template.defaultfilters.slugify'
-=======
-            # fall back to Django's default method
-            slugify = "django.template.defaultfilters.slugify"
->>>>>>> e36c9222
+                slugify = "django.template.defaultfilters.slugify"
 
 # find callable by string
 if isinstance(slugify, str):
