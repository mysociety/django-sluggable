--- conflicted
+++ resolved
@@ -4,11 +4,7 @@
 
 from django.test import TestCase
 
-<<<<<<< HEAD
-from .models import Poll, PollSlug, UserSlug, User, Post, DayPost, WordPost, PostSlug
-=======
-from .models import Answer, AnswerSlug, Poll, PollSlug, UserSlug, User
->>>>>>> e36c9222
+from .models import Answer, AnswerSlug, Poll, PollSlug, UserSlug, User, Post, DayPost, WordPost, PostSlug
 
 
 class SluggableTests(TestCase):
