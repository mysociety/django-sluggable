from __future__ import unicode_literals

from django.db import models
from django.utils.encoding import python_2_unicode_compatible
from django.contrib.contenttypes.fields import GenericRelation

from sluggable.models import Slug
from sluggable.fields import SluggableField


class PollSlug(Slug):
    pass

@python_2_unicode_compatible
class Poll(models.Model):
    question = models.CharField(max_length=200)
<<<<<<< HEAD
    pub_date = models.DateTimeField('date published', auto_now_add=True)
    slug = SluggableField(populate_from='question', unique=True)
    slugs = GenericRelation(PollSlug)
=======
    pub_date = models.DateTimeField("date published", auto_now_add=True)
    slug = SluggableField(populate_from="question", decider=PollSlug)
>>>>>>> e36c9222

    def __str__(self):
        return self.question


class UserSlug(Slug):
    pass

class User(models.Model):
<<<<<<< HEAD
    username = SluggableField(unique=True)
    slugs = GenericRelation(UserSlug)


class PostSlug(Slug):
    pass

class Post(models.Model):
    user = models.ForeignKey(User)
    slug = SluggableField(unique_with='user')
    slugs = GenericRelation(PostSlug)

class DayPost(models.Model):
    date = models.DateField()
    slug = SluggableField(unique_with='date')
    slugs = GenericRelation(PostSlug)

class WordPost(models.Model):
    user = models.ForeignKey(User)
    word = models.CharField(max_length=50, blank=True)
    slug = SluggableField(unique_with=('user', 'word'))
    slugs = GenericRelation(PostSlug)
=======
    username = SluggableField(decider=UserSlug, unique=True)


class AnswerSlug(Slug):
    class Meta:
        abstract = False


class Answer(models.Model):
    slug = SluggableField(null=True, decider=AnswerSlug)
>>>>>>> e36c9222
<|MERGE_RESOLUTION|>--- conflicted
+++ resolved
@@ -14,14 +14,9 @@
 @python_2_unicode_compatible
 class Poll(models.Model):
     question = models.CharField(max_length=200)
-<<<<<<< HEAD
-    pub_date = models.DateTimeField('date published', auto_now_add=True)
-    slug = SluggableField(populate_from='question', unique=True)
+    pub_date = models.DateTimeField("date published", auto_now_add=True)
+    slug = SluggableField(populate_from="question", unique=True)
     slugs = GenericRelation(PollSlug)
-=======
-    pub_date = models.DateTimeField("date published", auto_now_add=True)
-    slug = SluggableField(populate_from="question", decider=PollSlug)
->>>>>>> e36c9222
 
     def __str__(self):
         return self.question
@@ -31,7 +26,6 @@
     pass
 
 class User(models.Model):
-<<<<<<< HEAD
     username = SluggableField(unique=True)
     slugs = GenericRelation(UserSlug)
 
@@ -41,28 +35,25 @@
 
 class Post(models.Model):
     user = models.ForeignKey(User)
-    slug = SluggableField(unique_with='user')
+    slug = SluggableField(unique_with="user")
     slugs = GenericRelation(PostSlug)
 
 class DayPost(models.Model):
     date = models.DateField()
-    slug = SluggableField(unique_with='date')
+    slug = SluggableField(unique_with="date")
     slugs = GenericRelation(PostSlug)
 
 class WordPost(models.Model):
     user = models.ForeignKey(User)
     word = models.CharField(max_length=50, blank=True)
-    slug = SluggableField(unique_with=('user', 'word'))
+    slug = SluggableField(unique_with=("user", "word"))
     slugs = GenericRelation(PostSlug)
-=======
-    username = SluggableField(decider=UserSlug, unique=True)
 
 
 class AnswerSlug(Slug):
-    class Meta:
-        abstract = False
+    pass
 
 
 class Answer(models.Model):
-    slug = SluggableField(null=True, decider=AnswerSlug)
->>>>>>> e36c9222
+    slug = SluggableField(null=True)
+    slugs = GenericRelation(AnswerSlug)