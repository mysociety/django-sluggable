import django

from django.db import models
from django.contrib.contenttypes.models import ContentType

try:
    from django.contrib.contenttypes.fields import GenericForeignKey
except ImportError:
    from django.contrib.contenttypes.generic import GenericForeignKey  # noqa

from django.utils.translation import ugettext_lazy as _
from django.db.models.query import QuerySet
from django.core.exceptions import ObjectDoesNotExist
from django.utils.encoding import python_2_unicode_compatible


<<<<<<< HEAD
from .utils import get_obj_id
=======
from .utils import get_obj_id, generate_unique_slug
from . import settings
>>>>>>> e36c9222


class SlugQuerySet(QuerySet):
    def filter_by_obj(self, obj, **kwargs):
        content_type = kwargs.pop(
            "content_type", ContentType.objects.get_for_model(obj)
        )

        return self.filter_by_obj_id(obj.pk, content_type=content_type, **kwargs)

    def filter_by_obj_id(self, obj_id, content_type, **kwargs):
        return self._filter_or_exclude(
            kwargs.pop("exclude", False),
            content_type_id=get_obj_id(content_type),
            object_id=obj_id,
            **kwargs
        )

    def filter_by_model(self, klass, **kwargs):
        content_type = kwargs.pop(
            "content_type", ContentType.objects.get_for_model(klass)
        )

        return self.filter(content_type_id=get_obj_id(content_type), **kwargs)


class SlugManager(models.Manager):
    def get_queryset(self):
        return SlugQuerySet(self.model)

    if django.VERSION < (1, 6):
        get_query_set = get_queryset

    def filter_by_obj(self, *args, **kwargs):
        return self.get_queryset().filter_by_obj(*args, **kwargs)

    def filter_by_obj_id(self, *args, **kwargs):
        return self.get_queryset().filter_by_obj_id(*args, **kwargs)

    def filter_by_model(self, *args, **kwargs):
        return self.get_queryset().filter_by_model(*args, **kwargs)

    def get_current(self, obj, content_type=None):
        if isinstance(obj, models.Model):
            obj_id = obj.pk

            if not content_type:
                content_type = ContentType.objects.get_for_model(obj)
        else:
            obj_id = obj

        try:
            return self.filter_by_obj_id(
                obj_id, content_type=content_type, redirect=False
            ).get()
        except ObjectDoesNotExist:
            return None

    def is_slug_available(self, slug, obj=None):
        if slug in self.model.forbidden_slugs():
            return False

        if settings.SLUGGABLE_CASE_SENSITIVE:
            qs = self.filter(slug=slug)
        else:
            qs = self.filter(slug__iexact=slug)

        if obj is not None:
            qs = qs.filter_by_obj(obj, exclude=True)

        if qs.exists():
            return False

        return True

<<<<<<< HEAD
    def update_slug(self, instance, slug,
                    erase_redirects=False,
                    created=False):
=======
    def generate_unique_slug(self, instance, slug, max_length, index_sep):

        qs = self.filter_by_obj(instance, exclude=True)

        return generate_unique_slug(qs, instance, slug, max_length, "slug", index_sep)

    def update_slug(self, instance, slug, erase_redirects=False, created=False):
>>>>>>> e36c9222
        content_type = ContentType.objects.get_for_model(instance)

        pk = instance.pk

        update = False
        affected = True
        filters = {
            "content_type": content_type,
            "object_id": pk,
            "redirect": False,
            "slug": slug,
        }

        if not created:
            try:
                current = self.get(**filters)
                new = False
                update = current.slug != slug
            except self.model.DoesNotExist:
                new = True
                update = True

        if created or update:
            if not created:
                base_qs = self.filter(content_type=content_type, object_id=pk)

                qs = base_qs.exclude(slug=slug)

                if not new and erase_redirects:
                    qs.delete()
                else:
                    qs.update(redirect=True)

                affected = base_qs.filter(slug=slug).update(redirect=False)

            if not affected or created:
                slug = self.model(**filters)
                slug.save()


@python_2_unicode_compatible
class Slug(models.Model):
    content_type = models.ForeignKey(ContentType, on_delete=models.PROTECT)
    object_id = models.PositiveIntegerField()
    content_object = GenericForeignKey("content_type", "object_id")

<<<<<<< HEAD
    slug = models.CharField(max_length=255,
                            verbose_name=_('URL'),
                            db_index=True)
    redirect = models.BooleanField(default=False,
                                   verbose_name=_('Redirection'))
=======
    slug = models.CharField(
        max_length=255, verbose_name=_("URL"), db_index=True, unique=True
    )
    redirect = models.BooleanField(default=False, verbose_name=_("Redirection"))
>>>>>>> e36c9222

    created = models.DateTimeField(auto_now_add=True)

    objects = SlugManager()

    class Meta:
        abstract = True

    def __str__(self):
        return _("%s for %s") % (self.slug, self.content_object)

    @classmethod
    def forbidden_slugs(self):
        return []

    @property
    def current(self):
        if not self.redirect:
            return self

        klass = self.__class__

        return klass.objects.get_current(
            self.object_id, content_type=self.content_type_id
        )<|MERGE_RESOLUTION|>--- conflicted
+++ resolved
@@ -14,12 +14,8 @@
 from django.utils.encoding import python_2_unicode_compatible
 
 
-<<<<<<< HEAD
 from .utils import get_obj_id
-=======
-from .utils import get_obj_id, generate_unique_slug
 from . import settings
->>>>>>> e36c9222
 
 
 class SlugQuerySet(QuerySet):
@@ -95,19 +91,7 @@
 
         return True
 
-<<<<<<< HEAD
-    def update_slug(self, instance, slug,
-                    erase_redirects=False,
-                    created=False):
-=======
-    def generate_unique_slug(self, instance, slug, max_length, index_sep):
-
-        qs = self.filter_by_obj(instance, exclude=True)
-
-        return generate_unique_slug(qs, instance, slug, max_length, "slug", index_sep)
-
     def update_slug(self, instance, slug, erase_redirects=False, created=False):
->>>>>>> e36c9222
         content_type = ContentType.objects.get_for_model(instance)
 
         pk = instance.pk
@@ -154,18 +138,10 @@
     object_id = models.PositiveIntegerField()
     content_object = GenericForeignKey("content_type", "object_id")
 
-<<<<<<< HEAD
-    slug = models.CharField(max_length=255,
-                            verbose_name=_('URL'),
-                            db_index=True)
-    redirect = models.BooleanField(default=False,
-                                   verbose_name=_('Redirection'))
-=======
     slug = models.CharField(
-        max_length=255, verbose_name=_("URL"), db_index=True, unique=True
+        max_length=255, verbose_name=_("URL"), db_index=True
     )
     redirect = models.BooleanField(default=False, verbose_name=_("Redirection"))
->>>>>>> e36c9222
 
     created = models.DateTimeField(auto_now_add=True)
 
