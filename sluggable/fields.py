--- conflicted
+++ resolved
@@ -32,32 +32,22 @@
     descriptor_class = SluggableObjectDescriptor
 
     def __init__(self, *args, **kwargs):
-<<<<<<< HEAD
-        self.populate_from = kwargs.pop('populate_from', None)
-        self.always_update = kwargs.pop('always_update', False)
-        self.index_sep = kwargs.pop('sep', settings.SLUGGABLE_SEPARATOR)
-        self.manager = kwargs.pop('manager', None)
-
-        # unique_with value can be string or tuple
-        self.unique_with = kwargs.pop('unique_with', ())
-        if isinstance(self.unique_with, six.string_types):
-            self.unique_with = (self.unique_with,)
-
-        self.slugify = kwargs.pop('slugify', settings.slugify)
-        assert hasattr(self.slugify, '__call__')
-=======
-        self.decider = kwargs.pop("decider", None)
         self.populate_from = kwargs.pop("populate_from", None)
         self.always_update = kwargs.pop("always_update", False)
         self.index_sep = kwargs.pop("sep", settings.SLUGGABLE_SEPARATOR)
         self.manager = kwargs.pop("manager", None)
+
+        # unique_with value can be string or tuple
+        self.unique_with = kwargs.pop("unique_with", ())
+        if isinstance(self.unique_with, six.string_types):
+            self.unique_with = (self.unique_with,)
+
         self.slugify = kwargs.pop("slugify", settings.slugify)
         assert hasattr(self.slugify, "__call__")
->>>>>>> e36c9222
 
         if self.unique_with:
             # we will do "manual" granular check below
-            kwargs['unique'] = False
+            kwargs["unique"] = False
 
         super(SluggableField, self).__init__(*args, **kwargs)
 
@@ -69,15 +59,6 @@
         signals.post_save.connect(self.instance_post_save, sender=cls)
         signals.post_delete.connect(self.instance_post_delete, sender=cls)
 
-<<<<<<< HEAD
-=======
-        if self.decider:
-            if not hasattr(self.decider, "sluggable_models"):
-                self.decider.sluggable_models = []
-
-            self.decider.sluggable_models.append(cls)
-
->>>>>>> e36c9222
         setattr(cls, self.name, self.descriptor_class(self))
         setattr(cls, "%s_changed" % self.name, True)
 
@@ -97,15 +78,9 @@
         ):
             slug = utils.crop_slug(self.slugify(value), self.max_length)
 
-<<<<<<< HEAD
             # ensure the slug is unique (if required)
             if self.unique or self.unique_with:
                 slug = utils.generate_unique_slug(self, instance, slug, self.manager)
-=======
-            slug = self.decider.objects.generate_unique_slug(
-                instance, slug, self.max_length, self.index_sep
-            )
->>>>>>> e36c9222
 
             setattr(instance, self.name, slug)
 
@@ -114,21 +89,14 @@
         return None
 
     def instance_post_save(self, instance, **kwargs):
-<<<<<<< HEAD
-        if getattr(instance, '%s_changed' % self.name, False):
-            instance.slugs.update_slug(instance,
-                                             getattr(instance, self.name),
-                                             created=kwargs.get('created', False))
-=======
         if getattr(instance, "%s_changed" % self.name, False) and (
             not self.null or self.null and getattr(instance, self.name)
         ):
-            self.decider.objects.update_slug(
+            instance.slugs.update_slug(
                 instance,
                 getattr(instance, self.name),
                 created=kwargs.get("created", False),
             )
->>>>>>> e36c9222
 
         setattr(instance, "%s_changed" % self.name, False)
 
@@ -145,17 +113,4 @@
         if value is None:
             return None
 
-<<<<<<< HEAD
-        return value
-
-    def south_field_triple(self):
-        "Returns a suitable description of this field for South."
-        args, kwargs = introspector(self)
-        kwargs.update({
-            'populate_from': 'None' if callable(self.populate_from) else repr(self.populate_from),
-            'unique_with': repr(self.unique_with),
-        })
-        return ('sluggable.fields.SluggableField', args, kwargs)
-=======
-        return value
->>>>>>> e36c9222
+        return value