--- conflicted
+++ resolved
@@ -1,11 +1,5 @@
 [tox]
 envlist =
-<<<<<<< HEAD
-    py{27,34}-dj18
-downloadcache = .tox/_download/
-
-[testenv]
-=======
     py27-dj{111},
     py{36}-dj{111,20}
 downloadcache = .tox/_download/
@@ -14,14 +8,9 @@
 basepython =
     py27: python2.7
     py36: python3.6
->>>>>>> e36c9222
 commands:
     make test
 deps =
     coverage
-<<<<<<< HEAD
-    dj18: Django>=1.8,<1.9
-=======
     {py27,py36}-dj111: Django>=1.10,<1.11
-    {py27,py36}-dj20: Django>=2.0,<2.1
->>>>>>> e36c9222
+    {py27,py36}-dj20: Django>=2.0,<2.1